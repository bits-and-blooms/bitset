--- conflicted
+++ resolved
@@ -74,18 +74,9 @@
 	return b.set
 }
 
-<<<<<<< HEAD
 func wordsNeeded(i uint) int {
 	if i > ((^uint(0)) - wordSize + 1) {
 		return int((^uint(0)) >> log2WordSize)
-=======
-func wordsNeeded(i uint) uint {
-	if i > (math.MaxUint64 - wordSize + 1) { // safer?
-		// if i == math.MaxUint64 {
-		return math.MaxUint64 >> log2WordSize
-	} else if i == 0 {
-		return 1
->>>>>>> 8bf555ee
 	}
 	return int((i + (wordSize - 1)) >> log2WordSize)
 }
@@ -162,13 +153,8 @@
 // along with an error code (true = valid, false = no set bit found)
 // for i,e := v.NextSet(0); e; i,e = v.NextSet(i + 1) {...}
 func (b *BitSet) NextSet(i uint) (uint, bool) {
-<<<<<<< HEAD
 	x := int(i >> log2WordSize)
 	if x >= len(b.set) {
-=======
-	x := i >> log2WordSize
-	if x >= b.length {
->>>>>>> 8bf555ee
 		return 0, false
 	}
 	w := b.set[x]
@@ -179,11 +165,7 @@
 	x = x + 1
 	for x < len(b.set) {
 		if b.set[x] != 0 {
-<<<<<<< HEAD
 			return uint(x)*wordSize + trailingZeroes64(b.set[x]), true
-=======
-			return x*wordSize + trailingZeroes64(b.set[x]), true
->>>>>>> 8bf555ee
 		}
 		x = x + 1
 
@@ -391,7 +373,6 @@
 	return
 }
 
-<<<<<<< HEAD
 func (b *BitSet) UnionCardinality(compare *BitSet) uint {
 	panicIfNull(b)
 	panicIfNull(compare)
@@ -403,8 +384,6 @@
 	return uint(cnt)
 }
 
-=======
->>>>>>> 8bf555ee
 // Union of base set and other set
 // This is the BitSet equivalent of | (or)
 func (b *BitSet) InPlaceUnion(compare *BitSet) {
@@ -526,6 +505,7 @@
 	return !b.None()
 }
 
+// Return true if this is a superset of the other set
 func (b *BitSet) IsSuperSet(other *BitSet) bool {
 	for i, e := b.NextSet(0); e; i, e = b.NextSet(i + 1) {
 		if !other.Test(i) {
@@ -535,6 +515,7 @@
 	return true
 }
 
+// Return true if this is a strict superset of the other set
 func (b *BitSet) IsStrictSuperSet(other *BitSet) bool {
 	return b.Count() > other.Count() && b.IsSuperSet(other)
 }
