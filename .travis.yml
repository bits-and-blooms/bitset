language: go

sudo: false

branches:
  except:
    - release

branches:
  only:
    - master
    - travis

go:
<<<<<<< HEAD
  - "1.11.1"
=======
  - "1.9.x"
  - "1.10.x"
  - "1.11.x"
>>>>>>> aa865ab9
  - tip

matrix:
  allow_failures:
    - go: tip

before_install:
  - if [ -n "$GH_USER" ]; then git config --global github.user ${GH_USER}; fi;
  - if [ -n "$GH_TOKEN" ]; then git config --global github.token ${GH_TOKEN}; fi;
  - go get github.com/mattn/goveralls

before_script:
  - make deps

script:
  - make qa

after_failure:
  - cat ./target/test/report.xml

after_success:
  - if [ "$TRAVIS_GO_VERSION" = "1.11.1" ]; then $HOME/gopath/bin/goveralls -covermode=count -coverprofile=target/report/coverage.out -service=travis-ci; fi;<|MERGE_RESOLUTION|>--- conflicted
+++ resolved
@@ -12,13 +12,7 @@
     - travis
 
 go:
-<<<<<<< HEAD
-  - "1.11.1"
-=======
-  - "1.9.x"
-  - "1.10.x"
   - "1.11.x"
->>>>>>> aa865ab9
   - tip
 
 matrix:
