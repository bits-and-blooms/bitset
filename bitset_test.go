--- conflicted
+++ resolved
@@ -158,7 +158,7 @@
 	if !found || next != 73 {
 		t.Errorf("Found next clear bit as %d, it should have been 73", next)
 	}
-<<<<<<< HEAD
+
 	next, found = v.NextClear(72)
 	if !found || next != 73 {
 		t.Errorf("Found next clear bit as %d, it should have been 73", next)
@@ -191,7 +191,7 @@
 	if c != 0 || d {
 		t.Error("Unexpected values")
 		return
-=======
+	}
 
 	v = New(100)
 	for i := uint(0); i != 100; i++ {
@@ -200,7 +200,7 @@
 	next, found = v.NextClear(0)
 	if found || next != 0 {
 		t.Errorf("Found next clear bit as %d, it should have return (0, false)", next)
->>>>>>> f8f4dd57
+
 	}
 }
 
